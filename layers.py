"""Assortment of layers for use in models.py.

Author:
    Chris Chute (chute@stanford.edu)
"""

import torch
import torch.nn as nn
import torch.nn.functional as F

from torch.nn.utils.rnn import pack_padded_sequence, pad_packed_sequence
from util import masked_softmax


class Embedding(nn.Module):
    """Embedding layer used by BiDAF, without the character-level component.

    Word-level embeddings are further refined using a 2-layer Highway Encoder
    (see `HighwayEncoder` class for details).

    Args:
        word_vectors (torch.Tensor): Pre-trained word vectors.
        hidden_size (int): Size of hidden activations.
        drop_prob (float): Probability of zero-ing out activations
    """
    def __init__(self, word_vectors, hidden_size, drop_prob, char_vectors):
        super(Embedding, self).__init__()
        self.drop_prob = drop_prob
        self.embed = nn.Embedding.from_pretrained(word_vectors)
        self.char_embed = nn.Embedding.from_pretrained(char_vectors, freeze=False)

        self.proj = nn.Linear(word_vectors.size(1) + hidden_size, hidden_size, bias=False)
        #1. I changed self.proj dimensions, is that correct? Change to size map char vectors size after fed int ovonvolution

        self.hwy = HighwayEncoder(2, hidden_size)
        print("word vectors size")
        print(word_vectors.size(0))
        print(word_vectors.size(1))


<<<<<<< HEAD
        emb_size = char_vectors.size(1)
        #2. is this the correct way to get embed_size - in forward we use x to find it
        self.conv_layer = nn.Conv2d(in_channels=emb_size, out_channels=hidden_size, kernel_size=(1, 5))
        #3. kernel doesn't work with 0
        nn.init.kaiming_normal_(self.conv_layer.weight, nonlinearity='relu')
=======
    def forward(self, x):
        emb = self.embed(x)   # (batch_size, seq_len, embed_size)
        print("batch size:")
        print(emb.size(0))
        print("seq len:")
        print(emb.size(1))
        print("embed size:")
        print(emb.size(2))
        emb = F.dropout(emb, self.drop_prob, self.training)
        emb = self.proj(emb)  # (batch_size, seq_len, hidden_size)
        emb = self.hwy(emb)   # (batch_size, seq_len, hidden_size)
>>>>>>> 1f21fc9f


        self.maxpool = nn.MaxPool2d((0,4))
        # 4. is this how maxpool is declared, right dimensions - how to choose over width?
        #pool over last dimension, can take a max over last dimension nn.max

    def forward(self, word_idxs, char_idxs):
        emb = self.embed(word_idxs)   # (batch_size, seq_len, embed_size)
        emb = F.dropout(emb, self.drop_prob, self.training)
        char_emb = self.char_embed(char_idxs) # (batch_size, seq_len, max_word_len, char_embed_size)
        char_emb = F.dropout(char_emb, self.drop_prob/2, self.training)
        char_emb = char_emb.permute(0, 3, 1, 2)  #  (batch_size, char_emb_size, seq_len, max_word_len)
        char_emb = self.conv_layer(char_emb)  #6.  (batch_size, hidden_size, seq_len, arbitrary number that used to be max_word_len)  is shape of this correct
        char_emb = torch.max(char_emb, 3)[0]   #7. (batch_size, hidden_size, seq_len)
        char_emb = char_emb.transpose(1, 2)  #(batch_size, seq_len, hidden_size)
        #8. need to change dimensions before concatenate?
        #9. need to change anything else in this file?
        cat_emb = torch.cat((emb, char_emb), dim=2) # (batch_size, seq_len, embed_size + hidden_size)
        cat_emb = self.proj(cat_emb)  # (batch_size, seq_len, hidden_size)
        cat_emb = self.hwy(cat_emb)   # (batch_size, seq_len, hidden_size)

        return cat_emb


class HighwayEncoder(nn.Module):
    """Encode an input sequence using a highway network.

    Based on the paper:
    "Highway Networks"
    by Rupesh Kumar Srivastava, Klaus Greff, Jürgen Schmidhuber
    (https://arxiv.org/abs/1505.00387).

    Args:
        num_layers (int): Number of layers in the highway encoder.
        hidden_size (int): Size of hidden activations.
    """
    def __init__(self, num_layers, hidden_size):
        super(HighwayEncoder, self).__init__()
        self.transforms = nn.ModuleList([nn.Linear(hidden_size, hidden_size)
                                         for _ in range(num_layers)])
        self.gates = nn.ModuleList([nn.Linear(hidden_size, hidden_size)
                                    for _ in range(num_layers)])

    def forward(self, x):
        for gate, transform in zip(self.gates, self.transforms):
            # Shapes of g, t, and x are all (batch_size, seq_len, hidden_size)
            g = torch.sigmoid(gate(x))
            t = F.relu(transform(x))
            x = g * t + (1 - g) * x

        return x


class RNNEncoder(nn.Module):
    """General-purpose layer for encoding a sequence using a bidirectional RNN.

    Encoded output is the RNN's hidden state at each position, which
    has shape `(batch_size, seq_len, hidden_size * 2)`.

    Args:
        input_size (int): Size of a single timestep in the input.
        hidden_size (int): Size of the RNN hidden state.
        num_layers (int): Number of layers of RNN cells to use.
        drop_prob (float): Probability of zero-ing out activations.
    """
    def __init__(self,
                 input_size,
                 hidden_size,
                 num_layers,
                 drop_prob=0.):
        super(RNNEncoder, self).__init__()
        self.drop_prob = drop_prob
        self.rnn = nn.LSTM(input_size, hidden_size, num_layers,
                           batch_first=True,
                           bidirectional=True,
                           dropout=drop_prob if num_layers > 1 else 0.)

    def forward(self, x, lengths):
        # Save original padded length for use by pad_packed_sequence
        orig_len = x.size(1)

        # Sort by length and pack sequence for RNN
        lengths, sort_idx = lengths.sort(0, descending=True)
        x = x[sort_idx]     # (batch_size, seq_len, input_size)
        x = pack_padded_sequence(x, lengths.cpu(), batch_first=True)

        # Apply RNN
        self.rnn.flatten_parameters()
        x, _ = self.rnn(x)  # (batch_size, seq_len, 2 * hidden_size)

        # Unpack and reverse sort
        x, _ = pad_packed_sequence(x, batch_first=True, total_length=orig_len)
        _, unsort_idx = sort_idx.sort(0)
        x = x[unsort_idx]   # (batch_size, seq_len, 2 * hidden_size)

        # Apply dropout (RNN applies dropout after all but the last layer)
        x = F.dropout(x, self.drop_prob, self.training)

        return x


class BiDAFAttention(nn.Module):
    """Bidirectional attention originally used by BiDAF.

    Bidirectional attention computes attention in two directions:
    The context attends to the query and the query attends to the context.
    The output of this layer is the concatenation of [context, c2q_attention,
    context * c2q_attention, context * q2c_attention]. This concatenation allows
    the attention vector at each timestep, along with the embeddings from
    previous layers, to flow through the attention layer to the modeling layer.
    The output has shape (batch_size, context_len, 8 * hidden_size).

    Args:
        hidden_size (int): Size of hidden activations.
        drop_prob (float): Probability of zero-ing out activations.
    """
    def __init__(self, hidden_size, drop_prob=0.1):
        super(BiDAFAttention, self).__init__()
        self.drop_prob = drop_prob
        self.c_weight = nn.Parameter(torch.zeros(hidden_size, 1))
        self.q_weight = nn.Parameter(torch.zeros(hidden_size, 1))
        self.cq_weight = nn.Parameter(torch.zeros(1, 1, hidden_size))
        for weight in (self.c_weight, self.q_weight, self.cq_weight):
            nn.init.xavier_uniform_(weight)
        self.bias = nn.Parameter(torch.zeros(1))

    def forward(self, c, q, c_mask, q_mask):
        batch_size, c_len, _ = c.size()
        q_len = q.size(1)
        s = self.get_similarity_matrix(c, q)        # (batch_size, c_len, q_len)
        c_mask = c_mask.view(batch_size, c_len, 1)  # (batch_size, c_len, 1)
        q_mask = q_mask.view(batch_size, 1, q_len)  # (batch_size, 1, q_len)
        s1 = masked_softmax(s, q_mask, dim=2)       # (batch_size, c_len, q_len)
        s2 = masked_softmax(s, c_mask, dim=1)       # (batch_size, c_len, q_len)

        # (bs, c_len, q_len) x (bs, q_len, hid_size) => (bs, c_len, hid_size)
        a = torch.bmm(s1, q)
        # (bs, c_len, c_len) x (bs, c_len, hid_size) => (bs, c_len, hid_size)
        b = torch.bmm(torch.bmm(s1, s2.transpose(1, 2)), c)

        x = torch.cat([c, a, c * a, c * b], dim=2)  # (bs, c_len, 4 * hid_size)

        return x

    def get_similarity_matrix(self, c, q):
        """Get the "similarity matrix" between context and query (using the
        terminology of the BiDAF paper).

        A naive implementation as described in BiDAF would concatenate the
        three vectors then project the result with a single weight matrix. This
        method is a more memory-efficient implementation of the same operation.

        See Also:
            Equation 1 in https://arxiv.org/abs/1611.01603
        """
        c_len, q_len = c.size(1), q.size(1)
        c = F.dropout(c, self.drop_prob, self.training)  # (bs, c_len, hid_size)
        q = F.dropout(q, self.drop_prob, self.training)  # (bs, q_len, hid_size)

        # Shapes: (batch_size, c_len, q_len)
        s0 = torch.matmul(c, self.c_weight).expand([-1, -1, q_len])
        s1 = torch.matmul(q, self.q_weight).transpose(1, 2)\
                                           .expand([-1, c_len, -1])
        s2 = torch.matmul(c * self.cq_weight, q.transpose(1, 2))
        s = s0 + s1 + s2 + self.bias

        return s


class BiDAFOutput(nn.Module):
    """Output layer used by BiDAF for question answering.

    Computes a linear transformation of the attention and modeling
    outputs, then takes the softmax of the result to get the start pointer.
    A bidirectional LSTM is then applied the modeling output to produce `mod_2`.
    A second linear+softmax of the attention output and `mod_2` is used
    to get the end pointer.

    Args:
        hidden_size (int): Hidden size used in the BiDAF model.
        drop_prob (float): Probability of zero-ing out activations.
    """
    def __init__(self, hidden_size, drop_prob):
        super(BiDAFOutput, self).__init__()
        self.att_linear_1 = nn.Linear(8 * hidden_size, 1)
        self.mod_linear_1 = nn.Linear(2 * hidden_size, 1)

        self.rnn = RNNEncoder(input_size=2 * hidden_size,
                              hidden_size=hidden_size,
                              num_layers=1,
                              drop_prob=drop_prob)

        self.att_linear_2 = nn.Linear(8 * hidden_size, 1)
        self.mod_linear_2 = nn.Linear(2 * hidden_size, 1)

    def forward(self, att, mod, mask):
        # Shapes: (batch_size, seq_len, 1)
        logits_1 = self.att_linear_1(att) + self.mod_linear_1(mod)
        mod_2 = self.rnn(mod, mask.sum(-1))
        logits_2 = self.att_linear_2(att) + self.mod_linear_2(mod_2)

        # Shapes: (batch_size, seq_len)
        log_p1 = masked_softmax(logits_1.squeeze(), mask, log_softmax=True)
        log_p2 = masked_softmax(logits_2.squeeze(), mask, log_softmax=True)

        return log_p1, log_p2



class CoAttention(nn.Module):
    """Bidirectional attention originally used by BiDAF.

    Bidirectional attention computes attention in two directions:
    The context attends to the query and the query attends to the context.
    The output of this layer is the concatenation of [context, c2q_attention,
    context * c2q_attention, context * q2c_attention]. This concatenation allows
    the attention vector at each timestep, along with the embeddings from
    previous layers, to flow through the attention layer to the modeling layer.
    The output has shape (batch_size, context_len, 8 * hidden_size).

    Args:
        hidden_size (int): Size of hidden activations.
        drop_prob (float): Probability of zero-ing out activations.
    """
    def __init__(self, hidden_size, num_layers=1, drop_prob=0.1):
        super(CoAttention, self).__init__()
        self.drop_prob = drop_prob
        self.q_prime_weight = nn.Parameter(torch.zeros(1, hidden_size, hidden_size)) #our edit
        self.q_prime_bias = nn.Parameter(torch.zeros(1, 1, hidden_size))
        self.c_null = nn.Parameter(torch.zeros(1,1,hidden_size))
        self.q_prime_null = nn.Parameter(torch.zeros(1,1,hidden_size))
        self.u_biLSTM = nn.LSTM(2 * hidden_size, 2 * hidden_size, num_layers=num_layers, batch_first=True, dropout=drop_prob, bidirectional=True)
        for weight in (self.c_null, self.q_prime_null, self.q_prime_weight, self.q_prime_bias): #added q_prime_weight
            nn.init.xavier_uniform_(weight)

    def forward(self, c, q, c_mask, q_mask):
        batch_size, c_len, _ = c.size()
        q_len = q.size(1)
        q_prime = torch.bmm(q, self.q_prime_weight.expand(batch_size, -1, -1))
        q_prime += self.q_prime_bias
        q_prime = torch.tanh(q_prime)   # (batch_size, M, hidden_size)
        q_prime = torch.cat((q_prime, self.q_prime_null.expand(batch_size, -1, -1)), dim=1) # (batch_size, M+1, hidden_size)
        c = torch.cat((c, self.c_null.expand(batch_size, -1, -1)), dim=1) # (batch_size, N+1, hidden_size)
        L = torch.bmm(c, torch.transpose(q_prime, 1, 2))  # (batch_size, N+1, M+1)
        ones = torch.ones(batch_size, 1, 1)
        ones = ones.to(c_mask.device)
        c_mask = torch.cat((c_mask.view(batch_size, c_len, 1), ones), dim=1)  # (batch_size, c_len, 1)
        q_mask = torch.cat((q_mask.view(batch_size, 1, q_len), ones), dim=2) # batch_size, 1, q_len
        alpha = masked_softmax(L, q_mask, dim=2)  # (batch_size, N+1, M+1)
        a = torch.bmm(alpha, q_prime)  # (batch_size, N+1, hidden_size)
        beta = masked_softmax(L, c_mask, dim=1)  # (batch_size, N+1, M+1)
        b = torch.bmm(torch.transpose(beta, 1, 2), c) # (batch_size, M+1, hidden_size)
        s = torch.bmm(alpha, b) # (batch_size, N+1, hidden_size)
        u = torch.split(torch.cat((s, a), dim=2), [c_len, 1], dim=1)[0]  # (batch_size, N+1, 2*hidden_size)
        self.u_biLSTM.flatten_parameters()
        x, get_rid_of = self.u_biLSTM(u) # (batch_size, N+1, 4*hidden_size)

        return x

class HighwayMaxoutNetwork(nn.Module):
    def __init__(self, hidden_size, maxout_options, drop_prob = 0.1):
        super(HighwayMaxoutNetwork, self).__init__()
        self.w_d = nn.Parameter(torch.zeros(1, 5 * hidden_size, hidden_size))
        self.w_1 = nn.Parameter(torch.zeros(maxout_options, 3*hidden_size, hidden_size))
        self.b_1 = nn.Parameter(torch.zeros(1, maxout_options, 1, hidden_size))
        self.w_2 = nn.Parameter(torch.zeros(maxout_options, hidden_size, hidden_size))
        self.b_2 = nn.Parameter(torch.zeros(1, maxout_options, 1, hidden_size))
        self.w_3 = nn.Parameter(torch.zeros(maxout_options, 2*hidden_size, 1))
        self.b_3 = nn.Parameter(torch.zeros(1, maxout_options, 1, 1))
        self.dropout = nn.Dropout(p=drop_prob)
        for weight in (self.w_d, self.w_1, self.b_1, self.w_2, self.b_2, self.w_3, self.b_3):
            nn.init.xavier_uniform_(weight)

    def forward(self, h_vec, coattention):
        r = torch.tanh(h_vec @ self.w_d).expand(-1, coattention.size(1), -1)  # (b,m,l)
        m_1 = torch.cat((coattention, r), dim=2).unsqueeze(1) #(b,1,m,3l)
        m_1 = (m_1 @ self.w_1) + self.b_1 #(b,p,m,l)
        m_1 = self.dropout(m_1)  # (b,p,m,l)
        m_1 = torch.max(m_1, 1, keepdim=True)[0] #(b,1,m,l)
        m_2 = (m_1 @ self.w_2) + self.b_2 #(b,p,m,l)
        m_2 = self.dropout(m_2)  # (b,p,m,l)
        m_2 = torch.max(m_2, 1, keepdim=True)[0] #(b,1,m,l)
        out = torch.cat((m_1, m_2), dim=3) #(b,1,m,2l)
        out = (out @ self.w_3) + self.b_3 #(b,p,m,1)
        out = self.dropout(out.squeeze(dim=3)) #(b,p,m)
        out = torch.max(out, dim=1)[0] #(b,m)

        return out


class Decoder(nn.Module):
    """Bidirectional attention originally used by BiDAF.

    Bidirectional attention computes attention in two directions:
    The context attends to the query and the query attends to the context.
    The output of this layer is the concatenation of [context, c2q_attention,
    context * c2q_attention, context * q2c_attention]. This concatenation allows
    the attention vector at each timestep, along with the embeddings from
    previous layers, to flow through the attention layer to the modeling layer.
    The output has shape (batch_size, context_len, 8 * hidden_size).

    Args:
        hidden_size (int): Size of hidden activations.
        drop_prob (float): Probability of zero-ing out activations.
    """
    def __init__(self, hidden_size, maxout_options, drop_prob=0.1):
        super(Decoder, self).__init__()
        self.coatt_length = 2 * hidden_size
        self.LSTM_dec = nn.LSTM(input_size=4*hidden_size, hidden_size=hidden_size, batch_first=True, dropout=drop_prob)
        self.HMN_start = HighwayMaxoutNetwork(hidden_size, maxout_options)
        self.HMN_end = HighwayMaxoutNetwork(hidden_size, maxout_options)

    def forward(self, h, c, start_predictions, end_predictions, coattention, c_mask):
        #h => (b, 1, l)
        #coattention => (b, m, 2l)

        start_encoding = torch.gather(coattention, 1, start_predictions.unsqueeze(-1).unsqueeze(-1).expand(-1,-1,self.coatt_length)) #(b, 1, 2l)
        end_encoding = torch.gather(coattention, 1, end_predictions.unsqueeze(-1).unsqueeze(-1).expand(-1,-1,self.coatt_length)) #(b, 1, 2l)
        self.LSTM_dec.flatten_parameters()
        if type(h) != type(None):
            get_rid_of, (new_h, new_c) = self.LSTM_dec(torch.cat((start_encoding, end_encoding), dim=2), (h, c)) #(b, 1, l)
        else:
            get_rid_of, (new_h, new_c) = self.LSTM_dec(torch.cat((start_encoding, end_encoding), dim=2))
        h_vec = torch.cat((new_h.transpose(0, 1), start_encoding, end_encoding), dim=2) #(b, 1, 5l)
        alphas = masked_softmax(self.HMN_start(h_vec, coattention), c_mask, log_softmax=True)
        betas = masked_softmax(self.HMN_end(h_vec, coattention), c_mask, log_softmax=True)

        return new_h, new_c, alphas, betas

class DynamicDecoder(nn.Module):
    def __init__(self, hidden_size, maxout_options, drop_prob=0.1):
        super(DynamicDecoder, self).__init__()
        self.decoder = Decoder(hidden_size, maxout_options, drop_prob)

    def forward(self, c_len, c_mask, coattention):
        h = None
        c = None
        start_predictions = torch.zeros_like(c_len)
        end_predictions = c_len - torch.ones_like(c_len)
        cumulative_alphas = torch.zeros_like(c_mask, dtype=torch.float)
        cumulative_betas = torch.zeros_like(c_mask, dtype=torch.float)
        iters = 2
        for i in range(iters):
            h, c, alphas, betas = self.decoder(h, c, start_predictions, end_predictions, coattention, c_mask)
            cumulative_alphas += (i + (1/2)) * alphas
            cumulative_betas += (i + (1/2)) * betas
            start_predictions = torch.max(alphas, 1)[1]
            end_predictions = torch.max(betas, 1)[1]
        out = cumulative_alphas / iters, cumulative_betas / iters, start_predictions, end_predictions

        return out<|MERGE_RESOLUTION|>--- conflicted
+++ resolved
@@ -33,30 +33,12 @@
         #1. I changed self.proj dimensions, is that correct? Change to size map char vectors size after fed int ovonvolution
 
         self.hwy = HighwayEncoder(2, hidden_size)
-        print("word vectors size")
-        print(word_vectors.size(0))
-        print(word_vectors.size(1))
-
-
-<<<<<<< HEAD
+
         emb_size = char_vectors.size(1)
         #2. is this the correct way to get embed_size - in forward we use x to find it
         self.conv_layer = nn.Conv2d(in_channels=emb_size, out_channels=hidden_size, kernel_size=(1, 5))
         #3. kernel doesn't work with 0
         nn.init.kaiming_normal_(self.conv_layer.weight, nonlinearity='relu')
-=======
-    def forward(self, x):
-        emb = self.embed(x)   # (batch_size, seq_len, embed_size)
-        print("batch size:")
-        print(emb.size(0))
-        print("seq len:")
-        print(emb.size(1))
-        print("embed size:")
-        print(emb.size(2))
-        emb = F.dropout(emb, self.drop_prob, self.training)
-        emb = self.proj(emb)  # (batch_size, seq_len, hidden_size)
-        emb = self.hwy(emb)   # (batch_size, seq_len, hidden_size)
->>>>>>> 1f21fc9f
 
 
         self.maxpool = nn.MaxPool2d((0,4))
